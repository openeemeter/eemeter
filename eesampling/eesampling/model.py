--- conflicted
+++ resolved
@@ -25,10 +25,7 @@
 from plotnine import *
 import plotnine
 import numpy as np
-<<<<<<< HEAD
-from .bins import Binning, BinnedData, ModelSamplingException, sample_bins
 from .diagnostics import StratifiedSamplingDiagnostics
-=======
 from .bins import (
     Binning,
     BinnedData,
@@ -36,8 +33,6 @@
     sample_bins,
     get_counts_and_update_n_samples_approx,
 )
-from .diagnostics import Diagnostics
->>>>>>> 2e892452
 
 pd.options.mode.chained_assignment = None  # suppress warnings
 
@@ -45,7 +40,6 @@
 
 
 class StratifiedSampling(object):
-<<<<<<< HEAD
     """
     Perform stratified sampling on a treatment group and comparison pool.  
     
@@ -82,12 +76,9 @@
 
     """
 
-    def __init__(self, treatment_label="treatment", pool_label="pool", output_name="output"):
-=======
     def __init__(
         self, treatment_label="treatment", pool_label="pool", output_name="output"
     ):
->>>>>>> 2e892452
         self.columns = {}
         self.treatment_label = treatment_label
         self.pool_label = pool_label
