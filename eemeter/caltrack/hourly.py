#!/usr/bin/env python
# -*- coding: utf-8 -*-
"""

   Copyright 2014-2019 OpenEEmeter contributors

   Licensed under the Apache License, Version 2.0 (the "License");
   you may not use this file except in compliance with the License.
   You may obtain a copy of the License at

       http://www.apache.org/licenses/LICENSE-2.0

   Unless required by applicable law or agreed to in writing, software
   distributed under the License is distributed on an "AS IS" BASIS,
   WITHOUT WARRANTIES OR CONDITIONS OF ANY KIND, either express or implied.
   See the License for the specific language governing permissions and
   limitations under the License.

"""
import numpy as np
import pandas as pd
import statsmodels.formula.api as smf

from ..features import (
    compute_time_features,
    compute_temperature_bin_features,
    compute_occupancy_feature,
    merge_features,
)
from ..metrics import ModelMetrics
from ..segmentation import CalTRACKSegmentModel, SegmentedModel, fit_model_segments
from ..warnings import EEMeterWarning


__all__ = (
    "CalTRACKHourlyModelResults",
    "CalTRACKHourlyModel",
    "caltrack_hourly_fit_feature_processor",
    "caltrack_hourly_prediction_feature_processor",
    "fit_caltrack_hourly_model_segment",
    "fit_caltrack_hourly_model",
)


class CalTRACKHourlyModelResults(object):
    """Contains information about the chosen model.

    Attributes
    ----------
    status : :any:`str`
        A string indicating the status of this result. Possible statuses:

        - ``'NO DATA'``: No baseline data was available.
        - ``'NO MODEL'``: A complete model could not be constructed.
        - ``'SUCCESS'``: A model was constructed.
    method_name : :any:`str`
        The name of the method used to fit the baseline model.
    model : :any:`eemeter.CalTRACKHourlyModel` or :any:`None`
        The selected model, if any.
    warnings : :any:`list` of :any:`eemeter.EEMeterWarning`
        A list of any warnings reported during the model selection and fitting
        process.
    metadata : :any:`dict`
        An arbitrary dictionary of metadata to be associated with this result.
        This can be used, for example, to tag the results with attributes like
        an ID::

            {
                'id': 'METER_12345678',
            }

    settings : :any:`dict`
        A dictionary of settings used by the method.
    totals_metrics : :any:`ModelMetrics`
        A ModelMetrics object, if one is calculated and associated with this
        model. (This initializes to None.) The ModelMetrics object contains
        model fit information and descriptive statistics about the underlying data,
        with that data expressed as period totals.
    avgs_metrics : :any:`ModelMetrics`
        A ModelMetrics object, if one is calculated and associated with this
        model. (This initializes to None.) The ModelMetrics object contains
        model fit information and descriptive statistics about the underlying data,
        with that data expressed as daily averages.
    """

    def __init__(
        self, status, method_name, model=None, warnings=[], metadata=None, settings=None
    ):
        self.status = status
        self.method_name = method_name

        self.model = model

        self.warnings = warnings

        if metadata is None:
            metadata = {}
        self.metadata = metadata

        if settings is None:
            settings = {}
        self.settings = settings

        self.totals_metrics = None
        self.avgs_metrics = None

    def __repr__(self):
        return "CalTRACKHourlyModelResults(status='{}', method_name='{}')".format(
            self.status, self.method_name
        )

    def json(self, with_candidates=False):
        """Return a JSON-serializable representation of this result.

        The output of this function can be converted to a serialized string
        with :any:`json.dumps`.
        """

        def _json_or_none(obj):
            return None if obj is None else obj.json()

        def _json_or_none_in_dict(obj):
            return (
                None
                if obj is None
                else {key: _json_or_none(val) for key, val in obj.items()}
            )

        data = {
            "status": self.status,
            "method_name": self.method_name,
            "model": _json_or_none(self.model),
            "warnings": [w.json() for w in self.warnings],
            "metadata": self.metadata,
            "settings": self.settings,
            "totals_metrics": _json_or_none_in_dict(self.totals_metrics),
            "avgs_metrics": _json_or_none_in_dict(self.avgs_metrics),
        }
        return data

    @classmethod
    def from_json(cls, data):
        """Loads a JSON-serializable representation into the model state.

        The input of this function is a dict which can be the result
        of :any:`json.loads`.
        """

        # "model" is a CalTRACKHourlyModel that was serialized
        model = None
        d = data.get("model")
        if d:
            model = CalTRACKHourlyModel.from_json(d)

        c = cls(
            data.get("status"),
            data.get("method_name"),
            model=model,
            warnings=data.get("warnings"),
            metadata=data.get("metadata"),
            settings=data.get("settings"),
        )

        # Note the metrics do not contain all the data needed
        # for reconstruction (like the input pandas) ...
        d = data.get("avgs_metrics")
        if d:
            c.avgs_metrics = ModelMetrics.from_json(d)  # pragma: no cover
        d = data.get("totals_metrics")
        if d:
            c.totals_metrics = ModelMetrics.from_json(d)
        return c

    def predict(self, prediction_index, temperature_data, **kwargs):
        """Predict over a particular index using temperature data.

        Parameters
        ----------
        prediction_index : :any:`pandas.DatetimeIndex`
            Time period over which to predict.
        temperature_data : :any:`pandas.DataFrame`
            Hourly temperature data to use for prediction. Time period should match
            the ``prediction_index`` argument.
        **kwargs
            Extra keyword arguments to send to self.model.predict

        Returns
        -------
        prediction : :any:`pandas.DataFrame`
            The predicted usage values.
        """
        return self.model.predict(prediction_index, temperature_data, **kwargs)


class CalTRACKHourlyModel(SegmentedModel):
    """An object which holds CalTRACK Hourly model data and metadata, and
    which can be used for prediction.

    Attributes
    ----------
    segment_models : :any:`dict` of `eemeter.CalTRACKSegmentModel`
        Dictionary of models for each segment, keys are segment names.
    occupancy_lookup : :any:`pandas.DataFrame`
        A dataframe with occupancy flags for each hour of the week and each segment.
        Segment names are columns, occupancy flags are 0 or 1.
    occupied_temperature_bins : :any:`pandas.DataFrame`
        A dataframe of bin endpoint flags for each segment. Segment names are columns.
    unoccupied_temperature_bins : :any:`pandas.DataFrame`
        Ditto for the unoccupied mode.
    """

    def __init__(
        self,
        segment_models,
        occupancy_lookup,
        occupied_temperature_bins,
        unoccupied_temperature_bins,
    ):
        self.occupancy_lookup = occupancy_lookup
        self.occupied_temperature_bins = occupied_temperature_bins
        self.unoccupied_temperature_bins = unoccupied_temperature_bins
        super(CalTRACKHourlyModel, self).__init__(
            segment_models=segment_models,
            prediction_segment_type="one_month",
            prediction_segment_name_mapping={
                "jan": "dec-jan-feb-weighted",
                "feb": "jan-feb-mar-weighted",
                "mar": "feb-mar-apr-weighted",
                "apr": "mar-apr-may-weighted",
                "may": "apr-may-jun-weighted",
                "jun": "may-jun-jul-weighted",
                "jul": "jun-jul-aug-weighted",
                "aug": "jul-aug-sep-weighted",
                "sep": "aug-sep-oct-weighted",
                "oct": "sep-oct-nov-weighted",
                "nov": "oct-nov-dec-weighted",
                "dec": "nov-dec-jan-weighted",
            },
            prediction_feature_processor=caltrack_hourly_prediction_feature_processor,
            prediction_feature_processor_kwargs={
                "occupancy_lookup": self.occupancy_lookup,
                "occupied_temperature_bins": self.occupied_temperature_bins,
                "unoccupied_temperature_bins": self.unoccupied_temperature_bins,
            },
        )

    def json(self):
        """Return a JSON-serializable representation of this result.

        The output of this function can be converted to a serialized string
        with :any:`json.dumps`.
        """
        data = super(CalTRACKHourlyModel, self).json()
        data.update(
            {
                "occupancy_lookup": self.occupancy_lookup.to_json(orient="split"),
                "occupied_temperature_bins": self.occupied_temperature_bins.to_json(
                    orient="split"
                ),
                "unoccupied_temperature_bins": self.unoccupied_temperature_bins.to_json(
                    orient="split"
                ),
            }
        )
        return data

    @classmethod
    def from_json(cls, data):
        """Loads a JSON-serializable representation into the model state.

        The input of this function is a dict which can be the result
        of :any:`json.loads`.
        """

        segment_models = [
            CalTRACKSegmentModel.from_json(s) for s in data.get("segment_models")
        ]

        occupancy_lookup = pd.read_json(data.get("occupancy_lookup"), orient="split")
        occupancy_lookup.index = occupancy_lookup.index.astype("category")

        c = cls(
            segment_models,
            occupancy_lookup,
            pd.read_json(data.get("temperature_bins"), orient="split"),
        )

        return c


def caltrack_hourly_fit_feature_processor(
    segment_name,
    segmented_data,
    occupancy_lookup,
    occupied_temperature_bins,
    unoccupied_temperature_bins,
):
    """A function that takes in temperature data and returns a dataframe of
    features suitable for use with :any:`eemeter.fit_caltrack_hourly_model_segment`.
    Designed for use with :any:`eemeter.iterate_segmented_dataset`.

    Parameters
    ----------
    segment_name : :any:`str`
        The name of the segment.
    segmented_data : :any:`pandas.DataFrame`
        Hourly temperature data for the segment.
    occupancy_lookup : :any:`pandas.DataFrame`
        A dataframe with occupancy flags for each hour of the week and each segment.
        Segment names are columns, occupancy flags are 0 or 1.
    occupied_temperature_bins : :any:`pandas.DataFrame`
        A dataframe of bin endpoint flags for each segment. Segment names are columns.
    unoccupied_temperature_bins : :any:`pandas.DataFrame`
        Ditto for the unoccupied mode.

    Returns
    -------
    features : :any:`pandas.DataFrame`
        A dataframe of features with the following columns:

        - 'meter_value': the observed meter value
        - 'hour_of_week': 0-167
        - 'bin_<0-6>_occupied': temp bin feature, or 0 if unoccupied
        - 'bin_<0-6>_unoccupied': temp bin feature or 0 in occupied
        - 'weight': 0.0 or 0.5 or 1.0
    """
    # get occupied feature
    hour_of_week = segmented_data.hour_of_week
    occupancy = occupancy_lookup[segment_name]
    occupancy_feature = compute_occupancy_feature(hour_of_week, occupancy)

    # get temperature bin features
    temperatures = segmented_data.temperature_mean
    occupied_bin_endpoints_list = (
        occupied_temperature_bins[segment_name]
        .index[occupied_temperature_bins[segment_name]]
        .tolist()
    )
    unoccupied_bin_endpoints_list = (
        unoccupied_temperature_bins[segment_name]
        .index[unoccupied_temperature_bins[segment_name]]
        .tolist()
    )
    occupied_temperature_bin_features = compute_temperature_bin_features(
        segmented_data.temperature_mean, occupied_bin_endpoints_list
    )
    occupied_temperature_bin_features[occupancy_feature == 0] = 0
    occupied_temperature_bin_features.rename(
        columns={
            c: "{}_occupied".format(c)
            for c in occupied_temperature_bin_features.columns
        },
        inplace=True,
    )
    unoccupied_temperature_bin_features = compute_temperature_bin_features(
        segmented_data.temperature_mean, unoccupied_bin_endpoints_list
    )
    unoccupied_temperature_bin_features[occupancy_feature == 1] = 0
    unoccupied_temperature_bin_features.rename(
        columns={
            c: "{}_unoccupied".format(c)
            for c in unoccupied_temperature_bin_features.columns
        },
        inplace=True,
    )

    # combine features
    return merge_features(
        [
            segmented_data[["meter_value", "hour_of_week"]],
            occupied_temperature_bin_features,
            unoccupied_temperature_bin_features,
            segmented_data.weight,
        ]
    )


def caltrack_hourly_prediction_feature_processor(
    segment_name,
    segmented_data,
    occupancy_lookup,
    occupied_temperature_bins,
    unoccupied_temperature_bins,
):
    """A function that takes in temperature data and returns a dataframe of
    features suitable for use inside :any:`eemeter.CalTRACKHourlyModel`.
    Designed for use with :any:`eemeter.iterate_segmented_dataset`.

    Parameters
    ----------
    segment_name : :any:`str`
        The name of the segment.
    segmented_data : :any:`pandas.DataFrame`
        Hourly temperature data for the segment.
    occupancy_lookup : :any:`pandas.DataFrame`
        A dataframe with occupancy flags for each hour of the week and each segment.
        Segment names are columns, occupancy flags are 0 or 1.
    occupied_temperature_bins : :any:`pandas.DataFrame`
        A dataframe of bin endpoint flags for each segment. Segment names are columns.
    unoccupied_temperature_bins : :any:`pandas.DataFrame`
        Ditto for the unoccupied mode.

    Returns
    -------
    features : :any:`pandas.DataFrame`
        A dataframe of features with the following columns:

        - 'hour_of_week': 0-167
        - 'bin_<0-6>_occupied': temp bin feature, or 0 if unoccupied
        - 'bin_<0-6>_unoccupied': temp bin feature or 0 in occupied
        - 'weight': 1
    """
    # hour of week feature
    hour_of_week_feature = compute_time_features(
        segmented_data.index, hour_of_week=True, day_of_week=False, hour_of_day=False
    )

    # occupancy feature
    occupancy = occupancy_lookup[segment_name]
    occupancy_feature = compute_occupancy_feature(
        hour_of_week_feature.hour_of_week, occupancy
    )

    # get temperature bin features
    temperatures = segmented_data
    occupied_bin_endpoints_list = (
        occupied_temperature_bins[segment_name]
        .index[occupied_temperature_bins[segment_name]]
        .tolist()
    )
    unoccupied_bin_endpoints_list = (
        unoccupied_temperature_bins[segment_name]
        .index[unoccupied_temperature_bins[segment_name]]
        .tolist()
    )
    occupied_temperature_bin_features = compute_temperature_bin_features(
        segmented_data.temperature_mean, occupied_bin_endpoints_list
    )
    occupied_temperature_bin_features[occupancy_feature == 0] = 0
    occupied_temperature_bin_features.rename(
        columns={
            c: "{}_occupied".format(c)
            for c in occupied_temperature_bin_features.columns
        },
        inplace=True,
    )
    unoccupied_temperature_bin_features = compute_temperature_bin_features(
        segmented_data.temperature_mean, unoccupied_bin_endpoints_list
    )
    unoccupied_temperature_bin_features[occupancy_feature == 1] = 0
    unoccupied_temperature_bin_features.rename(
        columns={
            c: "{}_unoccupied".format(c)
            for c in unoccupied_temperature_bin_features.columns
        },
        inplace=True,
    )

    # combine features
    return merge_features(
        [
            hour_of_week_feature,
            occupied_temperature_bin_features,
            unoccupied_temperature_bin_features,
            segmented_data.weight,
        ]
    )


def fit_caltrack_hourly_model_segment(segment_name, segment_data):
    """Fit a model for a single segment.

    Parameters
    ----------
    segment_name : :any:`str`
        The name of the segment.
    segment_data : :any:`pandas.DataFrame`
        A design matrix for caltrack hourly, of the form returned by
        :any:`eemeter.caltrack_hourly_prediction_feature_processor`.

    Returns
    -------
    segment_model : :any:`CalTRACKSegmentModel`
        A model that represents the fitted model.
    """
<<<<<<< HEAD
=======

    def _get_hourly_model_formula(data):
        if (np.sum(data.loc[data.weight > 0].occupancy) == 0) or (
            np.sum(data.loc[data.weight > 0].occupancy)
            == len(data.loc[data.weight > 0].occupancy)
        ):
            bin_occupancy_interactions = "".join(
                [" + {}".format(c) for c in data.columns if "bin" in c]
            )
            return "meter_value ~ C(hour_of_week) - 1{}".format(
                bin_occupancy_interactions
            )
        else:
            bin_occupancy_interactions = "".join(
                [" + {}:C(occupancy)".format(c) for c in data.columns if "bin" in c]
            )
            return "meter_value ~ C(hour_of_week) - 1{}".format(
                bin_occupancy_interactions
            )

>>>>>>> 8c14f874
    warnings = []
    if segment_data.dropna().empty:
        model = None
        formula = None
        model_params = None
        warnings.append(
            EEMeterWarning(
                qualified_name="eemeter.fit_caltrack_hourly_model_segment.no_nonnull_data",
                description="The segment contains either an empty dataset or all NaNs.",
                data={
                    "n_rows": segment_data.shape[0],
                    "n_rows_after_dropna": segment_data.dropna().shape[0],
                },
            )
        )

    else:

        def _get_hourly_model_formula(data):
            return "meter_value ~ C(hour_of_week) - 1{}".format(
                "".join(
                    [" + {}".format(c) for c in data.columns if c.startswith("bin")]
                )
            )

        formula = _get_hourly_model_formula(segment_data)
        model = smf.wls(formula=formula, data=segment_data, weights=segment_data.weight)
        model_params = {coeff: value for coeff, value in model.fit().params.items()}

    segment_model = CalTRACKSegmentModel(
        segment_name=segment_name,
        model=model,
        formula=formula,
        model_params=model_params,
        warnings=warnings,
    )
    if model:
        this_segment_data = segment_data[segment_data.weight == 1]
        predicted_value = pd.Series(model.fit().predict(this_segment_data))
        segment_model.totals_metrics = ModelMetrics(
            this_segment_data.meter_value, predicted_value, len(model_params)
        )
    else:
        segment_model.totals_metrics = None

    return segment_model


def fit_caltrack_hourly_model(
    segmented_design_matrices,
    occupancy_lookup,
    occupied_temperature_bins,
    unoccupied_temperature_bins,
):
    """Fit a CalTRACK hourly model

    Parameters
    ----------
    segmented_design_matrices : :any:`dict` of :any:`pandas.DataFrame`
        A dictionary of dataframes of the form returned by
        :any:`eemeter.create_caltrack_hourly_segmented_design_matrices`
    occupancy_lookup : :any:`pandas.DataFrame`
        A dataframe with occupancy flags for each hour of the week and each segment.
        Segment names are columns, occupancy flags are 0 or 1.
    occupied_temperature_bins : :any:`pandas.DataFrame`
        A dataframe of bin endpoint flags for each segment. Segment names are columns.
    unoccupied_temperature_bins : :any:`pandas.DataFrame`
        Ditto for the unoccupied mode.

    Returns
    -------
    model : :any:`CalTRACKHourlyModelResults`
        Has a `model.predict` method which take input data and makes a prediction
        using this model.
    """
    segment_models = fit_model_segments(
        segmented_design_matrices, fit_caltrack_hourly_model_segment
    )
    all_warnings = [
        warning
        for segment_model in segment_models
        for warning in segment_model.warnings
    ]
<<<<<<< HEAD
    model = CalTRACKHourlyModel(
        segment_models,
        occupancy_lookup,
        occupied_temperature_bins,
        unoccupied_temperature_bins,
    )
    return CalTRACKHourlyModelResults(
=======
    model = CalTRACKHourlyModel(segment_models, occupancy_lookup, temperature_bins)

    model_results = CalTRACKHourlyModelResults(
>>>>>>> 8c14f874
        status="SUCCEEDED",
        method_name="caltrack_hourly",
        warnings=all_warnings,
        model=model,
    )
    model_results.totals_metrics = {
        seg_model.segment_name: seg_model.totals_metrics for seg_model in segment_models
    }
    return model_results<|MERGE_RESOLUTION|>--- conflicted
+++ resolved
@@ -483,8 +483,7 @@
     segment_model : :any:`CalTRACKSegmentModel`
         A model that represents the fitted model.
     """
-<<<<<<< HEAD
-=======
+
 
     def _get_hourly_model_formula(data):
         if (np.sum(data.loc[data.weight > 0].occupancy) == 0) or (
@@ -505,7 +504,6 @@
                 bin_occupancy_interactions
             )
 
->>>>>>> 8c14f874
     warnings = []
     if segment_data.dropna().empty:
         model = None
@@ -589,19 +587,15 @@
         for segment_model in segment_models
         for warning in segment_model.warnings
     ]
-<<<<<<< HEAD
+
     model = CalTRACKHourlyModel(
         segment_models,
         occupancy_lookup,
         occupied_temperature_bins,
         unoccupied_temperature_bins,
     )
-    return CalTRACKHourlyModelResults(
-=======
-    model = CalTRACKHourlyModel(segment_models, occupancy_lookup, temperature_bins)
 
     model_results = CalTRACKHourlyModelResults(
->>>>>>> 8c14f874
         status="SUCCEEDED",
         method_name="caltrack_hourly",
         warnings=all_warnings,
