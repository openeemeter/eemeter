#!/usr/bin/env python
# -*- coding: utf-8 -*-
"""

   Copyright 2014-2019 OpenEEmeter contributors

   Licensed under the Apache License, Version 2.0 (the "License");
   you may not use this file except in compliance with the License.
   You may obtain a copy of the License at

       http://www.apache.org/licenses/LICENSE-2.0

   Unless required by applicable law or agreed to in writing, software
   distributed under the License is distributed on an "AS IS" BASIS,
   WITHOUT WARRANTIES OR CONDITIONS OF ANY KIND, either express or implied.
   See the License for the specific language governing permissions and
   limitations under the License.

"""
from collections import namedtuple

import numpy as np
import pandas as pd
from patsy import dmatrix


__all__ = (
    "iterate_segmented_dataset",
    "segment_time_series",
    "CalTRACKSegmentModel",
    "SegmentedModel",
    "HourlyModelPrediction",
)


HourlyModelPrediction = namedtuple("HourlyModelPrediction", ["result"])


class CalTRACKSegmentModel(object):
    """ An object that captures the model fit for one segment.

    Attributes
    ----------
    segment_name : :any:`str`
        The name of the segment of data this model was fit to.
    model : :any:`object`
        The fitted model object.
    formula : :any:`str`
        The formula of the model regression.
    model_param : :any:`dict`
        A dictionary of parameters
    warnings : :any:`list`
        A list of eemeter warnings.
    """

    def __init__(self, segment_name, model, formula, model_params, warnings=None):
        self.segment_name = segment_name
        self.model = model
        self.formula = formula
        self.model_params = model_params

        if warnings is None:
            warnings = []
        self.warnings = warnings

    def predict(self, data):
        """ A function which takes input data and predicts for this segment model.
        """
        if self.formula is None:
            var_str = ""
        else:
            var_str = self.formula.split("~", 1)[1]

        design_matrix_granular = dmatrix(var_str, data, return_type="dataframe")
        parameters = pd.Series(self.model_params)

        # Step 1, slice
        col_type = "C(hour_of_week)"
        hour_of_week_cols = [
            c
            for c in design_matrix_granular.columns
            if col_type in c and c in parameters.keys()
        ]

        # Step 2, cut out all 0s
        design_matrix_granular = design_matrix_granular[
            (design_matrix_granular[hour_of_week_cols] != 0).any(axis=1)
        ]

        cols_to_predict = list(
            set(parameters.keys()).intersection(set(design_matrix_granular.keys()))
        )
        design_matrix_granular = design_matrix_granular[cols_to_predict]
        parameters = parameters[cols_to_predict]

        # Step 3, predict
        prediction = design_matrix_granular.dot(parameters).rename(
            columns={0: "predicted_usage"}
        )
        # Step 4, put nans back in
        prediction = prediction.reindex(data.index)

        return prediction

    def json(self):
        """ Return a JSON-serializable representation of this result.

        The output of this function can be converted to a serialized string
        with :any:`json.dumps`.
        """

        data = {
            "segment_name": self.segment_name,
            "formula": self.formula,
            "warnings": [w.json() for w in self.warnings],
            "model_params": self.model_params,
        }
        return data


class SegmentedModel(object):
    """ Represent a model which has been broken into multiple model segments (for
    CalTRACK Hourly, these are month-by-month segments, each of which is associated
    with a different model.

    Parameters
    ----------
    segment_models : :any:`dict` of :any:`eemeter.CalTRACKSegmentModel`
        Dictionary of segment models, keyed by segment name.
    prediction_segment_type : :any:`str`
        Any segment_type that can be passed to :any:`eemeter.segment_time_series`,
        currently "single", "one_month", "three_month", or "three_month_weighted".
    prediction_segment_name_mapping : :any:`dict` of :any:`str`
        A dictionary mapping the segment names for the segment type used for predicting to the
        segment names for the segment type used for fitting,
        e.g., `{"<predict_segment_name>": "<fit_segment_name>"}`.
    prediction_feature_processor : :any:`function`
        A function that transforms raw inputs (temperatures) into features for each
        segment.
    prediction_feature_processor_kwargs : :any:`dict`
        A dict of keyword arguments to be passed as `**kwargs` to the
        `prediction_feature_processor` function.
    """

    def __init__(
        self,
        segment_models,
        prediction_segment_type,
        prediction_segment_name_mapping=None,
        prediction_feature_processor=None,
        prediction_feature_processor_kwargs=None,
    ):
        self.segment_models = segment_models

        fitted_model_lookup = {
            segment_model.segment_name: segment_model
            for segment_model in segment_models
        }
        if prediction_segment_name_mapping is None:
            self.model_lookup = fitted_model_lookup
        else:
            self.model_lookup = {
                pred_name: fitted_model_lookup.get(fit_name)
                for pred_name, fit_name in prediction_segment_name_mapping.items()
            }
        self.prediction_segment_type = prediction_segment_type
        self.prediction_segment_name_mapping = prediction_segment_name_mapping
        self.prediction_feature_processor = prediction_feature_processor
        self.prediction_feature_processor_kwargs = prediction_feature_processor_kwargs

    def predict(
        self, prediction_index, temperature, **kwargs
    ):  # ignore extra args with kwargs
<<<<<<< HEAD
        """
        Predict over a prediction index by combining results from all models.
=======
        """ Predict over a prediction index by combining results from all models.
>>>>>>> cac2d505

        Parameters
        ----------
        prediction_index : :any:`pandas.DatetimeIndex`
            The index over which to predict.
        temperature : :any:`pandas.Series`
            Hourly temperatures.
<<<<<<< HEAD
        **kwargs : :any:`dict`
=======
        **kwargs
>>>>>>> cac2d505
            Extra argmuents will be ignored
        """
        prediction_segmentation = segment_time_series(
            temperature.index,
            self.prediction_segment_type,
            drop_zero_weight_segments=True,
        )

        iterator = iterate_segmented_dataset(
            temperature.to_frame("temperature_mean"),
            segmentation=prediction_segmentation,
            feature_processor=self.prediction_feature_processor,
            feature_processor_kwargs=self.prediction_feature_processor_kwargs,
            feature_processor_segment_name_mapping=self.prediction_segment_name_mapping,
        )

        predictions = {}
        for segment_name, segmented_data in iterator:
            segment_model = self.model_lookup.get(segment_name)
            if segment_model is None:
                continue
            prediction = segment_model.predict(segmented_data) * segmented_data.weight
            # NaN the zero weights and reindex
            prediction = prediction[segmented_data.weight > 0].reindex(prediction_index)
            predictions[segment_name] = prediction

        predictions = pd.DataFrame(predictions)
        result = pd.DataFrame({"predicted_usage": predictions.sum(axis=1, min_count=1)})
        return HourlyModelPrediction(result=result)

    def json(self):
        """ Return a JSON-serializable representation of this result.

        The output of this function can be converted to a serialized string
        with :any:`json.dumps`.
        """

        def _json_or_none(obj):
            return None if obj is None else obj.json()

        data = {
            "segment_models": [_json_or_none(m) for m in self.segment_models],
            "model_lookup": {
                key: _json_or_none(val) for key, val in self.model_lookup.items()
            },
            "prediction_segment_type": self.prediction_segment_type,
            "prediction_segment_name_mapping": self.prediction_segment_name_mapping,
            "prediction_feature_processor": self.prediction_feature_processor.__name__,
        }
        return data


def filter_zero_weights_feature_processor(segment_name, segment_data):
    """ A default segment processor to use if none is provided.
    """
    return segment_data[segment_data.weight > 0]


def iterate_segmented_dataset(
    data,
    segmentation=None,
    feature_processor=None,
    feature_processor_kwargs=None,
    feature_processor_segment_name_mapping=None,
):
    """ A utility for iterating over segments which allows providing a function for
    processing outputs into features.

    Parameters
    ----------
    data : :any:`pandas.DataFrame`, required
        Data to segment,
    segmentation : :any:`pandas.DataFrame`, default None
        A segmentation of the input dataframe expressed as a dataframe which shares
        the timeseries index of the data and has named columns of weights, which
        are iterated over to create the outputs (or inputs to the feature processor,
        which then creates the actual outputs).
    feature_processor : :any:`function`, default None
        A function that transforms raw inputs (temperatures) into features for each
        segment.
    feature_processor_kwargs : :any:`dict`, default None
        A dict of keyword arguments to be passed as `**kwargs` to the
        `feature_processor` function.
    feature_processor_segment_name_mapping : :any:`dict`, default None
        A mapping from the default segmentation segment names to alternate names. This
        is useful when prediction uses a different segment type than fitting.
    """
    if feature_processor is None:
        feature_processor = filter_zero_weights_feature_processor

    if feature_processor_kwargs is None:
        feature_processor_kwargs = {}

    if feature_processor_segment_name_mapping is None:
        feature_processor_segment_name_mapping = {}

    def _apply_feature_processor(segment_name, segment_data):
        feature_processor_segment_name = feature_processor_segment_name_mapping.get(
            segment_name, segment_name
        )

        if feature_processor is not None:
            segment_data = feature_processor(
                feature_processor_segment_name, segment_data, **feature_processor_kwargs
            )
        return segment_data

    def _add_weights(data, weights):
        return pd.merge(data, weights, left_index=True, right_index=True)

    if segmentation is None:
        # spoof segment name and weights column
        segment_name = None
        weights = pd.DataFrame({"weight": 1}, index=data.index)
        segment_data = _add_weights(data, weights)

        segment_data = _apply_feature_processor(segment_name, segment_data)
        yield segment_name, segment_data
    else:
        for segment_name, segment_weights in segmentation.iteritems():
            weights = segment_weights.to_frame("weight")
            segment_data = _add_weights(data, weights)
            segment_data = _apply_feature_processor(segment_name, segment_data)
            yield segment_name, segment_data


def _get_calendar_year_coverage_warning(index):
    pass


def _get_hourly_coverage_warning(index, min_fraction_daily_coverage=0.9):
    pass


def _segment_weights_single(index):
    return pd.DataFrame({"all": 1.0}, index=index)


def _segment_weights_one_month(index):
    return pd.DataFrame(
        {
            month_name: (index.month == month_number).astype(float)
            for month_name, month_number in [
                ("jan", 1),
                ("feb", 2),
                ("mar", 3),
                ("apr", 4),
                ("may", 5),
                ("jun", 6),
                ("jul", 7),
                ("aug", 8),
                ("sep", 9),
                ("oct", 10),
                ("nov", 11),
                ("dec", 12),
            ]
        },
        index=index,
        columns=[
            "jan",
            "feb",
            "mar",
            "apr",
            "may",
            "jun",
            "jul",
            "aug",
            "sep",
            "oct",
            "nov",
            "dec",
        ],  # guarantee order
    )


def _segment_weights_three_month(index):
    return pd.DataFrame(
        {
            month_names: (index.month.map(lambda i: i in month_numbers)).astype(float)
            for month_names, month_numbers in [
                ("dec-jan-feb", (12, 1, 2)),
                ("jan-feb-mar", (1, 2, 3)),
                ("feb-mar-apr", (2, 3, 4)),
                ("mar-apr-may", (3, 4, 5)),
                ("apr-may-jun", (4, 5, 6)),
                ("may-jun-jul", (5, 6, 7)),
                ("jun-jul-aug", (6, 7, 8)),
                ("jul-aug-sep", (7, 8, 9)),
                ("aug-sep-oct", (8, 9, 10)),
                ("sep-oct-nov", (9, 10, 11)),
                ("oct-nov-dec", (10, 11, 12)),
                ("nov-dec-jan", (11, 12, 1)),
            ]
        },
        index=index,
        columns=[
            "dec-jan-feb",
            "jan-feb-mar",
            "feb-mar-apr",
            "mar-apr-may",
            "apr-may-jun",
            "may-jun-jul",
            "jun-jul-aug",
            "jul-aug-sep",
            "aug-sep-oct",
            "sep-oct-nov",
            "oct-nov-dec",
            "nov-dec-jan",
        ],  # guarantee order
    )


def _segment_weights_three_month_weighted(index):
    return pd.DataFrame(
        {
            month_names: index.month.map(
                lambda i: month_weights.get(str(i), 0.0)
            ).astype(float)
            for month_names, month_weights in [
                ("dec-jan-feb-weighted", {"12": 0.5, "1": 1, "2": 0.5}),
                ("jan-feb-mar-weighted", {"1": 0.5, "2": 1, "3": 0.5}),
                ("feb-mar-apr-weighted", {"2": 0.5, "3": 1, "4": 0.5}),
                ("mar-apr-may-weighted", {"3": 0.5, "4": 1, "5": 0.5}),
                ("apr-may-jun-weighted", {"4": 0.5, "5": 1, "6": 0.5}),
                ("may-jun-jul-weighted", {"5": 0.5, "6": 1, "7": 0.5}),
                ("jun-jul-aug-weighted", {"6": 0.5, "7": 1, "8": 0.5}),
                ("jul-aug-sep-weighted", {"7": 0.5, "8": 1, "9": 0.5}),
                ("aug-sep-oct-weighted", {"8": 0.5, "9": 1, "10": 0.5}),
                ("sep-oct-nov-weighted", {"9": 0.5, "10": 1, "11": 0.5}),
                ("oct-nov-dec-weighted", {"10": 0.5, "11": 1, "12": 0.5}),
                ("nov-dec-jan-weighted", {"11": 0.5, "12": 1, "1": 0.5}),
            ]
        },
        index=index,
        columns=[
            "dec-jan-feb-weighted",
            "jan-feb-mar-weighted",
            "feb-mar-apr-weighted",
            "mar-apr-may-weighted",
            "apr-may-jun-weighted",
            "may-jun-jul-weighted",
            "jun-jul-aug-weighted",
            "jul-aug-sep-weighted",
            "aug-sep-oct-weighted",
            "sep-oct-nov-weighted",
            "oct-nov-dec-weighted",
            "nov-dec-jan-weighted",
        ],  # guarantee order
    )


def segment_time_series(index, segment_type="single", drop_zero_weight_segments=False):
    """ Split a time series index into segments by applying weights.

    Parameters
    ----------
    index : :any:`pandas.DatetimeIndex`
        A time series index which gets split into segments.
    segment_type : :any:`str`
        The method to use when creating segments.
<<<<<<< HEAD

=======
>>>>>>> cac2d505
         - "single": creates one big segment with the name "all".
         - "one_month": creates up to twelve segments, each of which contains a single
           month. Segment names are "jan", "feb", ... "dec".
         - "three_month": creates up to twelve overlapping segments, each of which
           contains three calendar months of data. Segment names are "dec-jan-feb",
           "jan-feb-mar", ... "nov-dec-jan"
         - "three_month_weighted": creates up to twelve overlapping segments, each of
           contains three calendar months of data with first and third month in each
           segment having weights of one half. Segment names are
           "dec-jan-feb-weighted", "jan-feb-mar-weighted", ... "nov-dec-jan-weighted".

    Returns
    -------
    segmentation : `pandas.DataFrame`
        A segmentation of the input index expressed as a dataframe which shares
        the input index and has named columns of weights.
    """
    segment_weight_func = {
        "single": _segment_weights_single,
        "one_month": _segment_weights_one_month,
        "three_month": _segment_weights_three_month,
        "three_month_weighted": _segment_weights_three_month_weighted,
    }.get(segment_type, None)

    if segment_weight_func is None:
        raise ValueError("Invalid segment type: %s" % (segment_type))

    segment_weights = segment_weight_func(index)

    if drop_zero_weight_segments:
        # keep only columns with non-zero weights
        total_weights = segment_weights.sum()
        columns_to_keep = total_weights[total_weights > 0].index.tolist()
        segment_weights = segment_weights[columns_to_keep]

    # TODO: Do something with these
    _get_hourly_coverage_warning(segment_weights)  # each model
    _get_calendar_year_coverage_warning(index)  # whole index

    return segment_weights


def fit_model_segments(segmented_dataset_dict, fit_segment):
    """ A function which fits a model to each item in a dataset.

    Parameters
    ----------
    segmented_dataset_dict : :any:`dict` of :any:`pandas.DataFrame`
        A dict with keys as segment names and values as dataframes of model input.
    fit_segment : :any:`function`
        A function which fits a model to a dataset in the `segmented_dataset_dict`.

    Returns
    -------
    segment_models : :any:`list` of :any:`object`
        List of fitted model objects - the return values of the fit_segment function.
    """
    segment_models = [
        fit_segment(segment_name, segment_data)
        for segment_name, segment_data in segmented_dataset_dict.items()
    ]
    return segment_models<|MERGE_RESOLUTION|>--- conflicted
+++ resolved
@@ -171,12 +171,7 @@
     def predict(
         self, prediction_index, temperature, **kwargs
     ):  # ignore extra args with kwargs
-<<<<<<< HEAD
-        """
-        Predict over a prediction index by combining results from all models.
-=======
         """ Predict over a prediction index by combining results from all models.
->>>>>>> cac2d505
 
         Parameters
         ----------
@@ -184,11 +179,7 @@
             The index over which to predict.
         temperature : :any:`pandas.Series`
             Hourly temperatures.
-<<<<<<< HEAD
-        **kwargs : :any:`dict`
-=======
         **kwargs
->>>>>>> cac2d505
             Extra argmuents will be ignored
         """
         prediction_segmentation = segment_time_series(
@@ -449,10 +440,7 @@
         A time series index which gets split into segments.
     segment_type : :any:`str`
         The method to use when creating segments.
-<<<<<<< HEAD
-
-=======
->>>>>>> cac2d505
+
          - "single": creates one big segment with the name "all".
          - "one_month": creates up to twelve segments, each of which contains a single
            month. Segment names are "jan", "feb", ... "dec".
