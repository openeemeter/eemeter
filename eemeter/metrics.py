--- conflicted
+++ resolved
@@ -241,16 +241,10 @@
         with :any:`json.dumps`.
         """
         return {
-<<<<<<< HEAD
-            "observed_length": self.observed_length,
-            "predicted_length": self.predicted_length,
-            "merged_length": self.merged_length,
-            "num_parameters": self.num_parameters,
-=======
             "observed_length": _json_safe_float(self.observed_length),
             "predicted_length": _json_safe_float(self.predicted_length),
             "merged_length": _json_safe_float(self.merged_length),
->>>>>>> 91e39722
+            "num_parameters": _json_safe_float(self.num_parameters),
             "observed_mean": _json_safe_float(self.observed_mean),
             "predicted_mean": _json_safe_float(self.predicted_mean),
             "observed_variance": _json_safe_float(self.observed_variance),
@@ -269,11 +263,7 @@
             "cvrmse_adj": _json_safe_float(self.cvrmse_adj),
             "mape": _json_safe_float(self.mape),
             "mape_no_zeros": _json_safe_float(self.mape_no_zeros),
-<<<<<<< HEAD
-            "num_meter_zeros": self.num_meter_zeros,
-=======
             "num_meter_zeros": _json_safe_float(self.num_meter_zeros),
->>>>>>> 91e39722
             "nmae": _json_safe_float(self.nmae),
             "nmbe": _json_safe_float(self.nmbe),
             "autocorr_resid": _json_safe_float(self.autocorr_resid),
