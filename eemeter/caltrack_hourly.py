--- conflicted
+++ resolved
@@ -261,12 +261,7 @@
 
 def is_high_usage(df, threshold, residual_col='residuals'):
     df = df.rename(columns={residual_col: 'residuals'})
-<<<<<<< HEAD
-    return int(sum(df.residuals > 0) / len(df.residuals) > threshold)
-=======
-
     return int(sum(df.residuals > 0) / float(len(df.residuals)) > threshold)
->>>>>>> 65b3deab
 
 
 def get_single_feature_occupancy(data, threshold):
@@ -296,14 +291,10 @@
 
     # TODO: replace with design matrix function
     feature_hour_of_week, parameters, warnings = get_feature_hour_of_week(data)
-<<<<<<< HEAD
     model_data = model_data.merge(
-        feature_hour_of_week, left_index=True, right_index=True)
-=======
-    model_data = model_data.merge(feature_hour_of_week,
-                                  left_on=['start', 'model_id'],
-                                  right_on=['start', 'model_id'])
->>>>>>> 65b3deab
+        feature_hour_of_week,
+        left_on=['start', 'model_id'],
+        right_on=['start', 'model_id'])
 
     occupancy_lookup = pd.DataFrame({
         'occupancy': model_data.groupby(['hour_of_week'])
@@ -399,19 +390,10 @@
             temperature_data.temperature_mean, bins=bin_endpoints_valid
         )
         bins_default = [
-<<<<<<< HEAD
-            pd.Interval(
-                bin_endpoints_valid[i],
-                bin_endpoints_valid[i+1],
-                closed='right'
-            )
-            for i in range(len(bin_endpoints_valid)-1)  # using i again?
-=======
             pd.Interval(bin_endpoints_valid[bin_id],
                         bin_endpoints_valid[bin_id+1],
                         closed='right')
             for bin_id in range(len(bin_endpoints_valid)-1)
->>>>>>> 65b3deab
         ]
 
         temperature_data.bin = temperature_data.bin \
