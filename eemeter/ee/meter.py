import logging
from collections import OrderedDict, namedtuple

from six import string_types
from functools import reduce

from eemeter import get_version
from eemeter.modeling.formatters import (
    ModelDataFormatter,
    ModelDataBillingFormatter,
)
from eemeter.modeling.models import CaltrackMonthlyModel, CaltrackDailyModel
from eemeter.modeling.split import SplitModeledEnergyTrace
from eemeter.io.serializers import (
    deserialize_meter_input,
    serialize_derivatives,
    serialize_split_modeled_energy_trace,
)
from eemeter.processors.dispatchers import (
    get_approximate_frequency,
)
from eemeter.processors.location import (
    get_weather_normal_source,
    get_weather_source,
)
from eemeter.structures import ZIPCodeSite

from eemeter.ee.derivatives import (
    unpack,
    hdd_balance_point_baseline,
    hdd_coefficient_baseline,
    cdd_balance_point_baseline,
    cdd_coefficient_baseline,
    intercept_baseline,
    hdd_balance_point_reporting,
    hdd_coefficient_reporting,
    cdd_balance_point_reporting,
    cdd_coefficient_reporting,
    intercept_reporting,
    cumulative_baseline_model_minus_reporting_model_normal_year,
    baseline_model_minus_reporting_model_normal_year,
    cumulative_baseline_model_normal_year,
    baseline_model_normal_year,
    cumulative_baseline_model_reporting_period,
    baseline_model_reporting_period,
    masked_baseline_model_reporting_period,
    cumulative_baseline_model_minus_observed_reporting_period,
    baseline_model_minus_observed_reporting_period,
    masked_baseline_model_minus_observed_reporting_period,
    baseline_model_baseline_period,
    cumulative_reporting_model_normal_year,
    reporting_model_normal_year,
    reporting_model_reporting_period,
    cumulative_observed_reporting_period,
    observed_reporting_period,
    masked_observed_reporting_period,
    cumulative_observed_baseline_period,
    observed_baseline_period,
    observed_project_period,
    temperature_baseline_period,
    temperature_reporting_period,
    masked_temperature_reporting_period,
    temperature_normal_year,
    baseline_mask,
    reporting_mask,
    normal_year_resource_curve,
    reporting_period_resource_curve
)

logger = logging.getLogger(__name__)

Derivative = namedtuple('Derivative', [
    'modeling_period_group',
    'series',
    'description',
    'orderable',
    'value',
    'variance'
])


class EnergyEfficiencyMeter(object):
    ''' Meter for determining energy efficiency derivatives for a single
    traces.

    Parameters
    ----------
    default_model_mapping : dict
        mapping between (interpretation, frequency) tuples used to select
        the default model (if none is explicitly provided in `.evaluate()`).

    '''

    def __init__(self, **kwargs):

        self.kwargs = kwargs
        default_model_mapping = kwargs.get('default_model_mapping', None)
        default_formatter_mapping = kwargs.get('default_formatter_mapping', None)
        weather_station_mapping = kwargs.get('weather_station_mapping', 'default')
        weather_normal_station_mapping = kwargs.get('weather_normal_station_mapping', 'default')

        if default_formatter_mapping is None:
            daily_formatter = (ModelDataFormatter, {'freq_str': 'D'})
            billing_formatter = (ModelDataBillingFormatter, {})
            default_formatter_mapping = {
                ('NATURAL_GAS_CONSUMPTION_SUPPLIED', '15T'):
                    daily_formatter,
                ('ELECTRICITY_CONSUMPTION_SUPPLIED', '15T'):
                    daily_formatter,
                ('ELECTRICITY_ON_SITE_GENERATION_UNCONSUMED', '15T'):
                    daily_formatter,

                ('NATURAL_GAS_CONSUMPTION_SUPPLIED', '30T'):
                    daily_formatter,
                ('ELECTRICITY_CONSUMPTION_SUPPLIED', '30T'):
                    daily_formatter,
                ('ELECTRICITY_ON_SITE_GENERATION_UNCONSUMED', '30T'):
                    daily_formatter,

                ('NATURAL_GAS_CONSUMPTION_SUPPLIED', 'H'):
                    daily_formatter,
                ('ELECTRICITY_CONSUMPTION_SUPPLIED', 'H'):
                    daily_formatter,
                ('ELECTRICITY_ON_SITE_GENERATION_UNCONSUMED', 'H'):
                    daily_formatter,

                ('NATURAL_GAS_CONSUMPTION_SUPPLIED', 'D'):
                    daily_formatter,
                ('ELECTRICITY_CONSUMPTION_SUPPLIED', 'D'):
                    daily_formatter,
                ('ELECTRICITY_ON_SITE_GENERATION_UNCONSUMED', 'D'):
                    daily_formatter,

                ('NATURAL_GAS_CONSUMPTION_SUPPLIED', None):
                    billing_formatter,
                ('ELECTRICITY_CONSUMPTION_SUPPLIED', None):
                    billing_formatter,
            }

        if default_model_mapping is None:
            caltrack_gas_model = (CaltrackMonthlyModel, {
                'fit_cdd': False,
                'grid_search': True,
            })
            caltrack_elec_model = (CaltrackMonthlyModel, {
                'fit_cdd': True,
                'grid_search': True,
            })
            caltrack_gas_model_daily = (CaltrackDailyModel, {
                'fit_cdd': False,
                'grid_search': True,
            })
            caltrack_elec_model_daily = (CaltrackDailyModel, {
                'fit_cdd': True,
                'grid_search': True,
            })
            default_model_mapping = {
                ('NATURAL_GAS_CONSUMPTION_SUPPLIED', '15T'):
                    caltrack_gas_model_daily,
                ('ELECTRICITY_CONSUMPTION_SUPPLIED', '15T'):
                    caltrack_elec_model_daily,
                ('ELECTRICITY_ON_SITE_GENERATION_UNCONSUMED', '15T'):
                    caltrack_elec_model_daily,

                ('NATURAL_GAS_CONSUMPTION_SUPPLIED', '30T'):
                    caltrack_gas_model_daily,
                ('ELECTRICITY_CONSUMPTION_SUPPLIED', '30T'):
                    caltrack_elec_model_daily,
                ('ELECTRICITY_ON_SITE_GENERATION_UNCONSUMED', '30T'):
                    caltrack_elec_model_daily,

                ('NATURAL_GAS_CONSUMPTION_SUPPLIED', 'H'):
                    caltrack_gas_model_daily,
                ('ELECTRICITY_CONSUMPTION_SUPPLIED', 'H'):
                    caltrack_elec_model_daily,
                ('ELECTRICITY_ON_SITE_GENERATION_UNCONSUMED', 'H'):
                    caltrack_elec_model_daily,

                ('NATURAL_GAS_CONSUMPTION_SUPPLIED', 'D'):
                    caltrack_gas_model_daily,
                ('ELECTRICITY_CONSUMPTION_SUPPLIED', 'D'):
                    caltrack_elec_model_daily,
                ('ELECTRICITY_ON_SITE_GENERATION_UNCONSUMED', 'D'):
                    caltrack_elec_model_daily,

                ('NATURAL_GAS_CONSUMPTION_SUPPLIED', None):
                    caltrack_gas_model,
                ('ELECTRICITY_CONSUMPTION_SUPPLIED', None):
                    caltrack_elec_model,
            }

        self.default_formatter_mapping = default_formatter_mapping
        self.default_model_mapping = default_model_mapping

        if weather_station_mapping not in ['default', 'CZ2010']:
            raise ValueError(
                'weather_station_mapping="{}" not recognized.'
                ' Use "default" or "CZ2010".'
                .format(weather_station_mapping)
            )
        else:
            self.weather_station_mapping = weather_station_mapping

        if weather_normal_station_mapping not in ['default', 'CZ2010']:
            raise ValueError(
                'weather_normal_station_mapping="{}" not recognized.'
                ' Use "default" or "CZ2010".'
                .format(weather_normal_station_mapping)
            )
        else:
            self.weather_normal_station_mapping = weather_normal_station_mapping

    def _get_formatter(self, formatter, selector):
        # get the default mappings
        default_formatter_class, default_formatter_kwargs = \
            self.default_formatter_mapping.get(selector, (None, None))

        if formatter is None:
            # use defaults
            FormatterClass = default_formatter_class
            formatter_kwargs = default_formatter_kwargs

        # Use any info provided
        else:
            custom_formatter_class, custom_formatter_kwargs = formatter

            if custom_formatter_class is None:
                # use default formatter
                FormatterClass = default_formatter_class

                if custom_formatter_kwargs is None:
                    formatter_kwargs = default_formatter_kwargs
                else:
                    formatter_kwargs = default_formatter_kwargs
                    formatter_kwargs.update(custom_formatter_kwargs)
            else:
                # use custom formatter, which may be a string.
                if isinstance(custom_formatter_class, string_types):
                    FormatterClass = {
                        f.__name__: f
                        for f in [ModelDataFormatter, ModelDataBillingFormatter]
                    }[custom_formatter_class]
                else:
                    FormatterClass = custom_formatter_class

                if custom_formatter_kwargs is None:
                    # assume default args don't apply since using custom meter class
                    formatter_kwargs = {}
                else:
                    formatter_kwargs = custom_formatter_kwargs

        return FormatterClass, formatter_kwargs

    def _get_model(self, model, selector):
        # get the default mappings
        default_model_class, default_model_kwargs = \
            self.default_model_mapping.get(selector, (None, None))

        if model is None:
            # use defaults
            ModelClass = default_model_class
            model_kwargs = default_model_kwargs
        # Use any info provided
        else:
            custom_model_class, custom_model_kwargs = model

            if custom_model_class is None:
                # use default model
                ModelClass = default_model_class

                if custom_model_kwargs is None:
                    model_kwargs = default_model_kwargs
                else:
                    model_kwargs = default_model_kwargs
                    model_kwargs.update(custom_model_kwargs)
            else:
                # use custom model, which may be a string.
                if isinstance(custom_model_class, string_types):
                    ModelClass = {
                        f.__name__: f
                        for f in [CaltrackMonthlyModel]
                    }[custom_model_class]
                else:
                    ModelClass = custom_model_class

                if custom_model_kwargs is None:
                    # assume default args don't apply since using custom meter class
                    model_kwargs = {}
                else:
                    model_kwargs = custom_model_kwargs

        return ModelClass, model_kwargs

    def evaluate(self, meter_input, formatter=None,
                 model=None, weather_source=None, weather_normal_source=None):
        ''' Main entry point to the meter, which models traces and calculates
        derivatives.

        Parameters
        ----------
        meter_input : dict
            Serialized input containing trace and project data.
        formatter : tuple of (class, dict), default None
            Formatter for trace and weather data. Used to create input
            for model. If None is provided, will be auto-matched to appropriate
            default formatter. Class name can be provided as a string
            (class.__name__) or object.
        model : tuple of (class, dict), default None
            Model to use in modeling. If None is provided,
            will be auto-matched to appropriate default model.
            Class can be provided as a string (class.__name__) or class object.
        weather_source : eemeter.weather.WeatherSource
            Weather source to be used for this meter. Overrides weather source
            found using :code:`project.site`. Useful for test mocking.
        weather_normal_source : eemeter.weather.WeatherSource
            Weather normal source to be used for this meter. Overrides weather
            source found using :code:`project.site`. Useful for test mocking.

        Returns
        -------
        results : dict
            Dictionary of results with the following keys:

            - :code:`"status"`: SUCCESS/FAILURE
            - :code:`"failure_message"`: if FAILURE, message indicates reason
              for failure, may include traceback
            - :code:`"logs"`: list of collected log messages
            - :code:`"model_class"`: Name of model class
            - :code:`"model_kwargs"`: dict of model keyword arguments
              (settings)
            - :code:`"formatter_class"`: Name of formatter class
            - :code:`"formatter_kwargs"`: dict of formatter keyword arguments
              (settings)
            - :code:`"eemeter_version"`: version of the eemeter package
            - :code:`"modeled_energy_trace"`: modeled energy trace
            - :code:`"derivatives"`: derivatives for each interpretation
            - :code:`"weather_source_station"`: Matched weather source station.
            - :code:`"weather_normal_source_station"`: Matched weather normal
              source station.
        '''

        SUCCESS = "SUCCESS"
        FAILURE = "FAILURE"

        output = OrderedDict([
            ("status", None),
            ("failure_message", None),
            ("logs", []),

            ("eemeter_version", get_version()),
            ("trace_id", None),
            ("project_id", None),
            ("interval", None),

            ("meter_kwargs", self.kwargs),
            ("model_class", None),
            ("model_kwargs", None),
            ("formatter_class", None),
            ("formatter_kwargs", None),

            ("weather_source_station", None),
            ("weather_normal_source_station", None),
            ("derivatives", None),
            ("modeled_energy_trace", None),
        ])

        # Step 1: Deserialize input and validate
        deserialized_input = deserialize_meter_input(meter_input)
        if "error" in deserialized_input:
            message = (
                "Meter input could not be deserialized:\n{}"
                .format(deserialized_input)
            )
            output['status'] = FAILURE
            output['failure_message'] = message
            return output

        # Assume that deserialized input fails without these keys, so don't
        # bother error checking
        trace = deserialized_input["trace"]
        project = deserialized_input["project"]
        zipcode = project["zipcode"]
        site = ZIPCodeSite(zipcode)

        # Can be blank for models capable of structural change analysis, so
        # provide default
        modeling_period_set = project.get("modeling_period_set", None)

        project_id = project["project_id"]
        trace_id = trace.trace_id
        interval = trace.interval

        output['project_id'] = project_id
        output['trace_id'] = trace_id
        output['interval'] = interval

        logger.debug(
            'Running meter for for trace {} and project {}'
            .format(project_id, trace_id)
        )

        # Step 2: Match weather
        if weather_source is None:
            use_cz2010 = (self.weather_station_mapping == 'CZ2010')
            weather_source = get_weather_source(site, use_cz2010=use_cz2010)

            if weather_source is None:
                message = (
                    "Could not find weather normal source matching site {}"
                    .format(site)
                )
                weather_source_station = None
            else:
                message = "Using weather_source {}".format(weather_source)
                weather_source_station = weather_source.station
        else:
            message = "Using supplied weather_source"
            weather_source_station = weather_source.station
        output['weather_source_station'] = weather_source_station
        output['logs'].append(message)
        logger.debug(message)

        if weather_normal_source is None:

            use_cz2010 = (self.weather_normal_station_mapping == 'CZ2010')
            weather_normal_source = get_weather_normal_source(site, use_cz2010=use_cz2010)
            if weather_normal_source is None:
                message = (
                    "Could not find weather normal source matching site {}"
                    .format(site)
                )
                weather_normal_source_station = None
            else:
                message = (
                    "Using weather_normal_source {}"
                    .format(weather_normal_source)
                )
                weather_normal_source_station = weather_normal_source.station
        else:
            message = "Using supplied weather_normal_source"
            weather_normal_source_station = weather_normal_source.station
        output['weather_normal_source_station'] = weather_normal_source_station
        output['logs'].append(message)
        logger.debug(message)

        # Step 3: Check to see if trace is placeholder. If so,
        # return with SUCCESS, empty derivatives.
        if trace.placeholder:
            message = (
                'Skipping modeling for placeholder trace {}'
                .format(trace)
            )
            logger.info(message)
            output['logs'].append(message)
            output['status'] = SUCCESS
            output['derivatives'] = []
            return output

        # Step 4: Determine trace interpretation and frequency
        # TODO use trace interval here. And enforce upstream that interval use
        # pandas interval strings?
        trace_frequency = get_approximate_frequency(trace)

        if trace_frequency not in ['H', 'D', '15T', '30T']:
            trace_frequency = None

        selector = (trace.interpretation, trace_frequency)

        # Step 5: create formatter instance
        FormatterClass, formatter_kwargs = self._get_formatter(formatter, selector)
        if FormatterClass is None:
            message = (
                "Default formatter mapping did not find a match for the"
                " selector {}".format(selector)
            )
            output['status'] = FAILURE
            output['failure_message'] = message
            return output
        output["formatter_class"] = FormatterClass.__name__
        output["formatter_kwargs"] = formatter_kwargs
        formatter_instance = FormatterClass(**formatter_kwargs)

        # Step 6: create model instance
        ModelClass, model_kwargs = self._get_model(model, selector)
        if ModelClass is None:
            message = (
                "Default model mapping did not find a match for the"
                " selector {}".format(selector)
            )
            output['status'] = FAILURE
            output['failure_message'] = message
            return output
        output["model_class"] = ModelClass.__name__
        output["model_kwargs"] = model_kwargs

        # Step 7: validate modeling period set. Always fails for now, since
        # no models are yet fully structural change analysis aware
        if modeling_period_set is None:
            message = (
                "Model is not structural-change capable, so `modeling_period`"
                " argument must be supplied."
            )
            output['status'] == FAILURE
            output['failure_message'] = message
            return output

        # Step 8: create split modeled energy trace
        model_mapping = {
            modeling_period_label: ModelClass(
                modeling_period_interpretation=modeling_period_label,
                **model_kwargs)
            for modeling_period_label, _ in
            modeling_period_set.iter_modeling_periods()
        }

        modeled_trace = SplitModeledEnergyTrace(
            trace, formatter_instance, model_mapping, modeling_period_set)

        modeled_trace.fit(weather_source)
        output["modeled_energy_trace"] = \
            serialize_split_modeled_energy_trace(modeled_trace)

        # Step 9: for each modeling period group, create derivatives
        derivative_freq = 'D'
        if 'freq_str' in formatter_kwargs.keys() and \
                formatter_kwargs['freq_str'] == 'H':
            derivative_freq = 'H'

        derivatives = []
        for ((baseline_label, reporting_label),
                (baseline_period, reporting_period)) in \
                modeling_period_set.iter_modeling_period_groups():
            raw_derivatives = []
            deriv_input = unpack(modeled_trace, baseline_label, reporting_label,
                                 baseline_period, reporting_period,
                                 weather_source, weather_normal_source,
                                 derivative_freq=derivative_freq)
            if deriv_input is None:
                continue
<<<<<<< HEAD
            raw_derivatives.extend([
                hdd_balance_point_baseline(deriv_input),
                hdd_coefficient_baseline(deriv_input),
                cdd_balance_point_baseline(deriv_input),
                cdd_coefficient_baseline(deriv_input),
                intercept_baseline(deriv_input),
                hdd_balance_point_reporting(deriv_input),
                hdd_coefficient_reporting(deriv_input),
                cdd_balance_point_reporting(deriv_input),
                cdd_coefficient_reporting(deriv_input),
                intercept_reporting(deriv_input),
                cumulative_baseline_model_minus_reporting_model_normal_year(deriv_input),
                baseline_model_minus_reporting_model_normal_year(deriv_input),
                cumulative_baseline_model_normal_year(deriv_input),
                baseline_model_normal_year(deriv_input),
                cumulative_baseline_model_reporting_period(deriv_input),
                baseline_model_reporting_period(deriv_input),
                masked_baseline_model_reporting_period(deriv_input),
                cumulative_baseline_model_minus_observed_reporting_period(deriv_input),
                baseline_model_minus_observed_reporting_period(deriv_input),
                masked_baseline_model_minus_observed_reporting_period(deriv_input),
                baseline_model_baseline_period(deriv_input),
                cumulative_reporting_model_normal_year(deriv_input),
                reporting_model_normal_year(deriv_input),
                reporting_model_reporting_period(deriv_input),
                cumulative_observed_reporting_period(deriv_input),
                observed_reporting_period(deriv_input),
                masked_observed_reporting_period(deriv_input),
                cumulative_observed_baseline_period(deriv_input),
                observed_baseline_period(deriv_input),
                observed_project_period(deriv_input),
                temperature_baseline_period(deriv_input),
                temperature_reporting_period(deriv_input),
                masked_temperature_reporting_period(deriv_input),
                temperature_normal_year(deriv_input),
                baseline_mask(deriv_input),
                reporting_mask(deriv_input),
                normal_year_resource_curve(deriv_input),
                reporting_period_resource_curve(deriv_input)
                ])
=======
            raw_derivatives.append(hdd_balance_point_baseline(deriv_input))
            raw_derivatives.append(hdd_coefficient_baseline(deriv_input))
            raw_derivatives.append(cdd_balance_point_baseline(deriv_input))
            raw_derivatives.append(cdd_coefficient_baseline(deriv_input))
            raw_derivatives.append(intercept_baseline(deriv_input))
            raw_derivatives.append(hdd_balance_point_reporting(deriv_input))
            raw_derivatives.append(hdd_coefficient_reporting(deriv_input))
            raw_derivatives.append(cdd_balance_point_reporting(deriv_input))
            raw_derivatives.append(cdd_coefficient_reporting(deriv_input))
            raw_derivatives.append(intercept_reporting(deriv_input))
            raw_derivatives.append(cumulative_baseline_model_minus_reporting_model_normal_year(deriv_input))
            raw_derivatives.append(baseline_model_minus_reporting_model_normal_year(deriv_input))
            raw_derivatives.append(cumulative_baseline_model_normal_year(deriv_input))
            raw_derivatives.append(baseline_model_normal_year(deriv_input))
            raw_derivatives.append(cumulative_baseline_model_reporting_period(deriv_input))
            raw_derivatives.append(baseline_model_reporting_period(deriv_input))
            raw_derivatives.append(masked_baseline_model_reporting_period(deriv_input))
            raw_derivatives.append(cumulative_baseline_model_minus_observed_reporting_period(deriv_input))
            raw_derivatives.append(baseline_model_minus_observed_reporting_period(deriv_input))
            raw_derivatives.append(masked_baseline_model_minus_observed_reporting_period(deriv_input))
            raw_derivatives.append(baseline_model_baseline_period(deriv_input))
            raw_derivatives.append(cumulative_reporting_model_normal_year(deriv_input))
            raw_derivatives.append(reporting_model_normal_year(deriv_input))
            raw_derivatives.append(reporting_model_reporting_period(deriv_input))
            raw_derivatives.append(cumulative_observed_reporting_period(deriv_input))
            raw_derivatives.append(observed_reporting_period(deriv_input))
            raw_derivatives.append(masked_observed_reporting_period(deriv_input))
            raw_derivatives.append(cumulative_observed_baseline_period(deriv_input))
            raw_derivatives.append(observed_baseline_period(deriv_input))
            raw_derivatives.append(observed_project_period(deriv_input))
            raw_derivatives.append(temperature_baseline_period(deriv_input))
            raw_derivatives.append(temperature_reporting_period(deriv_input))
            raw_derivatives.append(masked_temperature_reporting_period(deriv_input))
            raw_derivatives.append(temperature_normal_year(deriv_input))
            raw_derivatives.append(baseline_mask(deriv_input))
            raw_derivatives.append(reporting_mask(deriv_input))
            raw_derivatives.append(normal_year_resource_curve(deriv_input))
            raw_derivatives.append(reporting_period_resource_curve(deriv_input))
>>>>>>> 78aad5d2

            derivatives += [
                Derivative(
                    (baseline_label, reporting_label),
                    d['series'],
                    reduce(lambda a, b: a + ' ' + b, d['description'].split()),
                    d['orderable'],
                    d['value'],
                    d['variance'],
                )
                for d in raw_derivatives if d is not None
            ]

        output["derivatives"] = serialize_derivatives(derivatives)
        output["status"] = SUCCESS
        return output<|MERGE_RESOLUTION|>--- conflicted
+++ resolved
@@ -537,7 +537,6 @@
                                  derivative_freq=derivative_freq)
             if deriv_input is None:
                 continue
-<<<<<<< HEAD
             raw_derivatives.extend([
                 hdd_balance_point_baseline(deriv_input),
                 hdd_coefficient_baseline(deriv_input),
@@ -577,47 +576,7 @@
                 reporting_mask(deriv_input),
                 normal_year_resource_curve(deriv_input),
                 reporting_period_resource_curve(deriv_input)
-                ])
-=======
-            raw_derivatives.append(hdd_balance_point_baseline(deriv_input))
-            raw_derivatives.append(hdd_coefficient_baseline(deriv_input))
-            raw_derivatives.append(cdd_balance_point_baseline(deriv_input))
-            raw_derivatives.append(cdd_coefficient_baseline(deriv_input))
-            raw_derivatives.append(intercept_baseline(deriv_input))
-            raw_derivatives.append(hdd_balance_point_reporting(deriv_input))
-            raw_derivatives.append(hdd_coefficient_reporting(deriv_input))
-            raw_derivatives.append(cdd_balance_point_reporting(deriv_input))
-            raw_derivatives.append(cdd_coefficient_reporting(deriv_input))
-            raw_derivatives.append(intercept_reporting(deriv_input))
-            raw_derivatives.append(cumulative_baseline_model_minus_reporting_model_normal_year(deriv_input))
-            raw_derivatives.append(baseline_model_minus_reporting_model_normal_year(deriv_input))
-            raw_derivatives.append(cumulative_baseline_model_normal_year(deriv_input))
-            raw_derivatives.append(baseline_model_normal_year(deriv_input))
-            raw_derivatives.append(cumulative_baseline_model_reporting_period(deriv_input))
-            raw_derivatives.append(baseline_model_reporting_period(deriv_input))
-            raw_derivatives.append(masked_baseline_model_reporting_period(deriv_input))
-            raw_derivatives.append(cumulative_baseline_model_minus_observed_reporting_period(deriv_input))
-            raw_derivatives.append(baseline_model_minus_observed_reporting_period(deriv_input))
-            raw_derivatives.append(masked_baseline_model_minus_observed_reporting_period(deriv_input))
-            raw_derivatives.append(baseline_model_baseline_period(deriv_input))
-            raw_derivatives.append(cumulative_reporting_model_normal_year(deriv_input))
-            raw_derivatives.append(reporting_model_normal_year(deriv_input))
-            raw_derivatives.append(reporting_model_reporting_period(deriv_input))
-            raw_derivatives.append(cumulative_observed_reporting_period(deriv_input))
-            raw_derivatives.append(observed_reporting_period(deriv_input))
-            raw_derivatives.append(masked_observed_reporting_period(deriv_input))
-            raw_derivatives.append(cumulative_observed_baseline_period(deriv_input))
-            raw_derivatives.append(observed_baseline_period(deriv_input))
-            raw_derivatives.append(observed_project_period(deriv_input))
-            raw_derivatives.append(temperature_baseline_period(deriv_input))
-            raw_derivatives.append(temperature_reporting_period(deriv_input))
-            raw_derivatives.append(masked_temperature_reporting_period(deriv_input))
-            raw_derivatives.append(temperature_normal_year(deriv_input))
-            raw_derivatives.append(baseline_mask(deriv_input))
-            raw_derivatives.append(reporting_mask(deriv_input))
-            raw_derivatives.append(normal_year_resource_curve(deriv_input))
-            raw_derivatives.append(reporting_period_resource_curve(deriv_input))
->>>>>>> 78aad5d2
+            ])
 
             derivatives += [
                 Derivative(
