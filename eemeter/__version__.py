#!/usr/bin/env python
# -*- coding: utf-8 -*-
"""

   Copyright 2014-2019 OpenEEmeter contributors

   Licensed under the Apache License, Version 2.0 (the "License");
   you may not use this file except in compliance with the License.
   You may obtain a copy of the License at

       http://www.apache.org/licenses/LICENSE-2.0

   Unless required by applicable law or agreed to in writing, software
   distributed under the License is distributed on an "AS IS" BASIS,
   WITHOUT WARRANTIES OR CONDITIONS OF ANY KIND, either express or implied.
   See the License for the specific language governing permissions and
   limitations under the License.

"""
__title__ = "eemeter"
__description__ = "Open Energy Efficiency Meter"
<<<<<<< HEAD
__url__ = 'https://github.com/openeemeter/metering-beam'
__version__ = "2.5.4"
=======
__url__ = "http://github.com/openeemeter/eemeter"
__version__ = "2.5.4-post1"
>>>>>>> a4a9390d
__author__ = "Phil Ngo"
__author_email__ = "admin@openee.io"
__license__ = "Apache 2.0"
__copyright__ = "Copyright 2014-2019 OpenEEmeter contributors"<|MERGE_RESOLUTION|>--- conflicted
+++ resolved
@@ -19,13 +19,8 @@
 """
 __title__ = "eemeter"
 __description__ = "Open Energy Efficiency Meter"
-<<<<<<< HEAD
-__url__ = 'https://github.com/openeemeter/metering-beam'
-__version__ = "2.5.4"
-=======
 __url__ = "http://github.com/openeemeter/eemeter"
 __version__ = "2.5.4-post1"
->>>>>>> a4a9390d
 __author__ = "Phil Ngo"
 __author_email__ = "admin@openee.io"
 __license__ = "Apache 2.0"
