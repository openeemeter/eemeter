from setuptools import setup, find_packages

version = __import__('eemeter').get_version()


setup(
    name='eemeter',
    version=version,
    description='Open Energy Efficiency Meter',
    long_description=(
        "Standard methods for calculating energy efficiency savings."
    ),
    url='https://github.com/openeemeter/eemeter/',
    author='Open Energy Efficiency',
    license='MIT',
    classifiers=[
        'Development Status :: 3 - Alpha',
        'License :: OSI Approved :: MIT License',
        'Programming Language :: Python :: 2',
        'Programming Language :: Python :: 3',
    ],
    keywords='open energy efficiency meter',
    packages=find_packages(),
    install_requires=[
        'holidays',
        'lxml <= 3.6.1',
        'numpy',
        'pandas >= 0.18,<0.19',
        'patsy',
        'pytz',
        'requests',
        'scipy',
        'scikit-learn',
<<<<<<< HEAD
        'statsmodels',
=======
        'SQLAlchemy'
>>>>>>> 80e0b9b7
    ],
    package_data={'': ['*.json', '*.gz']},
    setup_requires=['pytest-runner'],
    tests_require=['pytest'],
)<|MERGE_RESOLUTION|>--- conflicted
+++ resolved
@@ -31,11 +31,8 @@
         'requests',
         'scipy',
         'scikit-learn',
-<<<<<<< HEAD
         'statsmodels',
-=======
-        'SQLAlchemy'
->>>>>>> 80e0b9b7
+        'SQLAlchemy',
     ],
     package_data={'': ['*.json', '*.gz']},
     setup_requires=['pytest-runner'],
