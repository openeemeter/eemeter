import tempfile

import pandas as pd
import pytest
import pytz
import json

from eemeter.ee.meter import EnergyEfficiencyMeter
from eemeter.testing.mocks import MockWeatherClient
from eemeter.weather import TMY3WeatherSource
from eemeter.weather import ISDWeatherSource


@pytest.fixture
def project_meter_input():
    return {
        "type": "PROJECT_WITH_SINGLE_MODELING_PERIOD_GROUP",
        "zipcode": "91104",
        "modeling_period_group": {
            "baseline_period": {
                "start": None,
                "end": "2014-01-01T00:00:00+00:00"
            },
            "reporting_period": {
                "start": "2014-02-01T00:00:00+00:00",
                "end": None
            }
        }
    }


@pytest.fixture
def project_meter_input_bad_zipcode():
    return {
        "type": "PROJECT_WITH_SINGLE_MODELING_PERIOD_GROUP",
        "zipcode": "11111",  # not valid
        "modeling_period_group": {
            "baseline_period": {
                "start": None,
                "end": "2014-01-01T00:00:00+00:00"
            },
            "reporting_period": {
                "start": "2014-02-01T00:00:00+00:00",
                "end": None
            }
        }
    }


def _electricity_input(records):
    return {
        "type": "ARBITRARY_START",
        "interpretation": "ELECTRICITY_CONSUMPTION_SUPPLIED",
        "unit": "KWH",
        "records": records
    }


def _natural_gas_input(records):
    return {
        "type": "ARBITRARY_START",
        "interpretation": "NATURAL_GAS_CONSUMPTION_SUPPLIED",
        "unit": "THERM",
        "records": records
    }


@pytest.fixture
def meter_input_daily(project_meter_input):

    record_starts = pd.date_range(
        '2012-01-01', periods=365 * 4, freq='D', tz=pytz.UTC)

    records = [
        {
            "start": dt.isoformat(),
            "value": 1.0,
            "estimated": False
        } for dt in record_starts
    ]

    meter_input = {
        "type": "SINGLE_TRACE_SIMPLE_PROJECT",
        "trace": _natural_gas_input(records),
        "project": project_meter_input,
    }
    return meter_input


@pytest.fixture
def meter_input_empty(project_meter_input):

    records = []

    meter_input = {
        "type": "SINGLE_TRACE_SIMPLE_PROJECT",
        "trace": _natural_gas_input(records),
        "project": project_meter_input,
    }
    return meter_input


@pytest.fixture
def meter_input_daily_baseline_only(project_meter_input):

    record_starts = pd.date_range(
        '2012-01-01', periods=365 * 1, freq='D', tz=pytz.UTC)

    records = [
        {
            "start": dt.isoformat(),
            "value": 1.0,
            "estimated": False
        } for dt in record_starts
    ]

    meter_input = {
        "type": "SINGLE_TRACE_SIMPLE_PROJECT",
        "trace": _natural_gas_input(records),
        "project": project_meter_input,
    }
    return meter_input


@pytest.fixture
def meter_input_daily_reporting_only(project_meter_input):

    record_starts = pd.date_range(
        '2014-02-01', periods=365 * 1, freq='D', tz=pytz.UTC)

    records = [
        {
            "start": dt.isoformat(),
            "value": 1.0,
            "estimated": False
        } for dt in record_starts
    ]

    meter_input = {
        "type": "SINGLE_TRACE_SIMPLE_PROJECT",
        "trace": _natural_gas_input(records),
        "project": project_meter_input,
    }
    return meter_input


@pytest.fixture
def meter_input_monthly(project_meter_input):

    record_starts = pd.date_range(
        '2012-01-01', periods=50, freq='MS', tz=pytz.UTC)

    records = [
        {
            "start": dt.isoformat(),
            "value": 1.0,
            "estimated": False
        } for dt in record_starts
    ]

    meter_input = {
        "type": "SINGLE_TRACE_SIMPLE_PROJECT",
        "trace": _electricity_input(records),
        "project": project_meter_input,
    }
    return meter_input


@pytest.fixture
def meter_input_strange_interpretation(project_meter_input):

    record_starts = pd.date_range(
        '2012-01-01', periods=365 * 4, freq='D', tz=pytz.UTC)

    records = [
        {
            "start": dt.isoformat(),
            "value": 1.0,
            "estimated": False
        } for dt in record_starts
    ]

    meter_input = {
        "type": "SINGLE_TRACE_SIMPLE_PROJECT",
        "trace": {
            "type": "ARBITRARY_START",
            "interpretation": "ELECTRICITY_CONSUMPTION_NET",
            "unit": "therm",
            "records": records
        },
        "project": project_meter_input
    }
    return meter_input


@pytest.fixture
def meter_input_bad_zipcode(project_meter_input_bad_zipcode):

    record_starts = pd.date_range(
        '2012-01-01', periods=50, freq='MS', tz=pytz.UTC)

    records = [
        {
            "start": dt.isoformat(),
            "value": 1.0,
            "estimated": False
        } for dt in record_starts
    ]

    meter_input = {
        "type": "SINGLE_TRACE_SIMPLE_PROJECT",
        "trace": _electricity_input(records),
        "project": project_meter_input_bad_zipcode,
    }
    return meter_input


@pytest.fixture
def mock_isd_weather_source():
    tmp_url = "sqlite:///{}/weather_cache.db".format(tempfile.mkdtemp())
    ws = ISDWeatherSource('722880', tmp_url)
    ws.client = MockWeatherClient()
    return ws


@pytest.fixture
def mock_tmy3_weather_source():
    tmp_url = "sqlite:///{}/weather_cache.db".format(tempfile.mkdtemp())
    ws = TMY3WeatherSource('724838', tmp_url, preload=False)
    ws.client = MockWeatherClient()
    ws._load_data()
    return ws


def test_basic_usage_daily(
        meter_input_daily, mock_isd_weather_source, mock_tmy3_weather_source):

    meter = EnergyEfficiencyMeter()

    results = meter.evaluate(meter_input_daily,
                             weather_source=mock_isd_weather_source,
                             weather_normal_source=mock_tmy3_weather_source)

    assert results['status'] == 'SUCCESS'
    assert results['failure_message'] is None
    assert len(results['logs']) == 2

    assert results['eemeter_version'] is not None
    assert results['model_class'] == 'CaltrackMonthlyModel'
    assert results['model_kwargs'] is not None
    assert results['formatter_class'] == 'ModelDataFormatter'
    assert results['formatter_kwargs'] is not None

    assert results['modeled_energy_trace'] is not None

    derivatives = results['derivatives']
    assert len(derivatives) == 14
    assert derivatives[0]['modeling_period_group'] == \
        ('baseline', 'reporting')
    assert derivatives[0]['orderable'] == [None]

    source_series = set([d['series'] for d in derivatives])
    assert source_series == set([
<<<<<<< HEAD
        'Inclusion mask, reporting period', 
        'Observed, reporting period', 
        'Cumulative baseline model, normal year', 
        'Cumulative reporting model, normal year', 
        'Cumulative baseline model minus reporting model, normal year', 
        'Inclusion mask, baseline period', 
        'Observed, baseline period', 
        'Cumulative baseline model, reporting period', 
        'Cumulative observed, baseline period', 
        'Cumulative baseline model minus observed, reporting period', 
        'Cumulative observed, reporting period', 
        'Observed, project period',
        'Temperature, baseline period',
        'Temperature, reporting period'
=======
        'Inclusion mask, reporting period',
        'Observed, reporting period',
        'Cumulative baseline model, normal year',
        'Cumulative reporting model, normal year',
        'Cumulative baseline model minus reporting model, normal year',
        'Inclusion mask, baseline period',
        'Observed, baseline period',
        'Cumulative baseline model, reporting period',
        'Cumulative observed, baseline period',
        'Cumulative baseline model minus observed, reporting period',
        'Cumulative observed, reporting period',
        'Observed, project period'
>>>>>>> 77d4be87
    ])

    for d in derivatives:
        assert isinstance(d['orderable'], list)
        assert isinstance(d['value'], list)
        assert isinstance(d['variance'], list)
        assert len(d['orderable']) == len(d['value']) == len(d['variance'])

    json.dumps(results)


def test_basic_usage_monthly(
        meter_input_monthly,
        mock_isd_weather_source,
        mock_tmy3_weather_source):

    meter = EnergyEfficiencyMeter()

    results = meter.evaluate(meter_input_monthly,
                             weather_source=mock_isd_weather_source,
                             weather_normal_source=mock_tmy3_weather_source)

    assert results['status'] == 'SUCCESS'
    assert results['failure_message'] is None
    assert len(results['logs']) == 2

    assert results['eemeter_version'] is not None
    assert results['model_class'] == 'CaltrackMonthlyModel'
    assert results['model_kwargs'] is not None
    assert results['formatter_class'] == 'ModelDataBillingFormatter'
    assert results['formatter_kwargs'] is not None

    assert results['modeled_energy_trace'] is not None

    derivatives = results['derivatives']
    assert len(derivatives) == 14
    assert derivatives[0]['modeling_period_group'] == \
        ('baseline', 'reporting')
    assert derivatives[0]['orderable'] == [None]

    source_series = set([d['series'] for d in derivatives])
    assert source_series == set([
<<<<<<< HEAD
        'Inclusion mask, reporting period', 
        'Observed, reporting period', 
        'Cumulative baseline model, normal year', 
        'Cumulative reporting model, normal year', 
        'Cumulative baseline model minus reporting model, normal year', 
        'Inclusion mask, baseline period', 
        'Observed, baseline period', 
        'Cumulative baseline model, reporting period', 
        'Cumulative observed, baseline period', 
        'Cumulative baseline model minus observed, reporting period', 
        'Cumulative observed, reporting period', 
        'Observed, project period',
        'Temperature, baseline period',
        'Temperature, reporting period'
=======
        'Inclusion mask, reporting period',
        'Observed, reporting period',
        'Cumulative baseline model, normal year',
        'Cumulative reporting model, normal year',
        'Cumulative baseline model minus reporting model, normal year',
        'Inclusion mask, baseline period',
        'Observed, baseline period',
        'Cumulative baseline model, reporting period',
        'Cumulative observed, baseline period',
        'Cumulative baseline model minus observed, reporting period',
        'Cumulative observed, reporting period',
        'Observed, project period'
>>>>>>> 77d4be87
    ])

    for d in derivatives:
        assert isinstance(d['orderable'], list)
        assert isinstance(d['value'], list)
        assert isinstance(d['variance'], list)
        assert len(d['orderable']) == len(d['value']) == len(d['variance'])

    json.dumps(results)

def test_basic_usage_baseline_only(
        meter_input_daily_baseline_only,
        mock_isd_weather_source,
        mock_tmy3_weather_source):

    meter = EnergyEfficiencyMeter()

    results = meter.evaluate(meter_input_daily_baseline_only,
                             weather_source=mock_isd_weather_source,
                             weather_normal_source=mock_tmy3_weather_source)

    assert results['status'] == 'SUCCESS'
    assert results['failure_message'] is None
    assert len(results['logs']) == 2

    assert results['eemeter_version'] is not None
    assert results['model_class'] == 'CaltrackMonthlyModel'
    assert results['model_kwargs'] is not None
    assert results['formatter_class'] == 'ModelDataFormatter'
    assert results['formatter_kwargs'] is not None

    assert results['modeled_energy_trace'] is not None

    derivatives = results['derivatives']
    assert len(derivatives) == 10
    assert derivatives[0]['modeling_period_group'] == \
        ('baseline', 'reporting')
    assert derivatives[0]['orderable'] == [None]

    source_series = set([d['series'] for d in derivatives])
    assert source_series == set([
<<<<<<< HEAD
        'Inclusion mask, reporting period', 
        'Observed, reporting period', 
        'Cumulative baseline model, normal year', 
        #'Cumulative reporting model, normal year', 
        #'Cumulative baseline model minus reporting model, normal year', 
        'Inclusion mask, baseline period', 
        'Observed, baseline period', 
        #'Cumulative baseline model, reporting period', 
        'Cumulative observed, baseline period', 
        #'Cumulative baseline model minus observed, reporting period', 
        'Cumulative observed, reporting period', 
        'Observed, project period',
        'Temperature, baseline period',
        'Temperature, reporting period'
=======
        'Inclusion mask, reporting period',
        'Observed, reporting period',
        'Cumulative baseline model, normal year',
        #'Cumulative reporting model, normal year',
        #'Cumulative baseline model minus reporting model, normal year',
        'Inclusion mask, baseline period',
        'Observed, baseline period',
        #'Cumulative baseline model, reporting period',
        'Cumulative observed, baseline period',
        #'Cumulative baseline model minus observed, reporting period',
        'Cumulative observed, reporting period',
        'Observed, project period'
>>>>>>> 77d4be87
    ])

    for d in derivatives:
        assert isinstance(d['orderable'], list)
        assert isinstance(d['value'], list)
        assert isinstance(d['variance'], list)
        assert len(d['orderable']) == len(d['value']) == len(d['variance'])

    json.dumps(results)

def test_basic_usage_reporting_only(
        meter_input_daily_reporting_only,
        mock_isd_weather_source,
        mock_tmy3_weather_source):

    meter = EnergyEfficiencyMeter()

    results = meter.evaluate(meter_input_daily_reporting_only,
                             weather_source=mock_isd_weather_source,
                             weather_normal_source=mock_tmy3_weather_source)

    assert results['status'] == 'SUCCESS'
    assert results['failure_message'] is None
    assert len(results['logs']) == 2

    assert results['eemeter_version'] is not None
    assert results['model_class'] == 'CaltrackMonthlyModel'
    assert results['model_kwargs'] is not None
    assert results['formatter_class'] == 'ModelDataFormatter'
    assert results['formatter_kwargs'] is not None

    assert results['modeled_energy_trace'] is not None

    derivatives = results['derivatives']
    assert len(derivatives) == 10
    assert derivatives[0]['modeling_period_group'] == \
        ('baseline', 'reporting')
    assert derivatives[0]['orderable'] == [None]
    assert derivatives[0]['value'] is not None
    assert derivatives[0]['variance'] is not None

    source_series = set([d['series'] for d in derivatives])
    assert source_series == set([
<<<<<<< HEAD
        'Inclusion mask, reporting period', 
        'Observed, reporting period', 
        #'Cumulative baseline model, normal year', 
        'Cumulative reporting model, normal year', 
        #'Cumulative baseline model minus reporting model, normal year', 
        'Inclusion mask, baseline period', 
        'Observed, baseline period', 
        #'Cumulative baseline model, reporting period', 
        'Cumulative observed, baseline period', 
        #'Cumulative baseline model minus observed, reporting period', 
        'Cumulative observed, reporting period', 
        'Observed, project period',
        'Temperature, baseline period',
        'Temperature, reporting period'
=======
        'Inclusion mask, reporting period',
        'Observed, reporting period',
        #'Cumulative baseline model, normal year',
        'Cumulative reporting model, normal year',
        #'Cumulative baseline model minus reporting model, normal year',
        'Inclusion mask, baseline period',
        'Observed, baseline period',
        #'Cumulative baseline model, reporting period',
        'Cumulative observed, baseline period',
        #'Cumulative baseline model minus observed, reporting period',
        'Cumulative observed, reporting period',
        'Observed, project period'
>>>>>>> 77d4be87
    ])

    for d in derivatives:
        assert isinstance(d['orderable'], list)
        assert isinstance(d['value'], list)
        assert isinstance(d['variance'], list)
        assert len(d['orderable']) == len(d['value']) == len(d['variance'])

    json.dumps(results)

def test_basic_usage_empty(
        meter_input_empty,
        mock_isd_weather_source,
        mock_tmy3_weather_source):

    meter = EnergyEfficiencyMeter()

    results = meter.evaluate(meter_input_empty,
                             weather_source=mock_isd_weather_source,
                             weather_normal_source=mock_tmy3_weather_source)

    assert results['status'] == 'SUCCESS'
    assert results['failure_message'] is None
    assert results['modeled_energy_trace'] is not None
    assert len(results['derivatives']) == 0

def test_bad_meter_input(mock_isd_weather_source, mock_tmy3_weather_source):

    meter = EnergyEfficiencyMeter()

    results = meter.evaluate({},
                             weather_source=mock_isd_weather_source,
                             weather_normal_source=mock_tmy3_weather_source)

    assert results['status'] == 'FAILURE'
    assert results['failure_message'].startswith("Meter input")


def test_strange_interpretation(meter_input_strange_interpretation,
                                mock_isd_weather_source,
                                mock_tmy3_weather_source):

    meter = EnergyEfficiencyMeter()

    results = meter.evaluate(meter_input_strange_interpretation,
                             weather_source=mock_isd_weather_source,
                             weather_normal_source=mock_tmy3_weather_source)

    assert results['status'] == 'FAILURE'
    assert results['failure_message'].startswith("Default formatter")


def test_bad_zipcode(meter_input_bad_zipcode):

    meter = EnergyEfficiencyMeter()

    results = meter.evaluate(meter_input_bad_zipcode)

    derivatives = results['derivatives']
    assert len(derivatives) == 5

    source_series = set([d['series'] for d in derivatives])
    assert source_series == set([
<<<<<<< HEAD
        #'Inclusion mask, reporting period', 
        'Observed, reporting period', 
        #'Cumulative baseline model, normal year', 
        #'Cumulative reporting model, normal year', 
        #'Cumulative baseline model minus reporting model, normal year', 
        #'Inclusion mask, baseline period', 
        'Observed, baseline period', 
        #'Cumulative baseline model, reporting period', 
        'Cumulative observed, baseline period', 
        #'Cumulative baseline model minus observed, reporting period', 
        'Cumulative observed, reporting period', 
        'Observed, project period',
        #'Temperature, baseline period',
        #'Temperature, reporting period'
    ])
=======
        #'Inclusion mask, reporting period',
        'Observed, reporting period',
        #'Cumulative baseline model, normal year',
        #'Cumulative reporting model, normal year',
        #'Cumulative baseline model minus reporting model, normal year',
        #'Inclusion mask, baseline period',
        'Observed, baseline period',
        #'Cumulative baseline model, reporting period',
        'Cumulative observed, baseline period',
        #'Cumulative baseline model minus observed, reporting period',
        'Cumulative observed, reporting period',
        'Observed, project period'
    ])

    for d in derivatives:
        assert isinstance(d['orderable'], list)
        assert isinstance(d['value'], list)
        assert isinstance(d['variance'], list)
        assert len(d['orderable']) == len(d['value']) == len(d['variance'])

    json.dumps(results)
>>>>>>> 77d4be87
<|MERGE_RESOLUTION|>--- conflicted
+++ resolved
@@ -261,22 +261,6 @@
 
     source_series = set([d['series'] for d in derivatives])
     assert source_series == set([
-<<<<<<< HEAD
-        'Inclusion mask, reporting period', 
-        'Observed, reporting period', 
-        'Cumulative baseline model, normal year', 
-        'Cumulative reporting model, normal year', 
-        'Cumulative baseline model minus reporting model, normal year', 
-        'Inclusion mask, baseline period', 
-        'Observed, baseline period', 
-        'Cumulative baseline model, reporting period', 
-        'Cumulative observed, baseline period', 
-        'Cumulative baseline model minus observed, reporting period', 
-        'Cumulative observed, reporting period', 
-        'Observed, project period',
-        'Temperature, baseline period',
-        'Temperature, reporting period'
-=======
         'Inclusion mask, reporting period',
         'Observed, reporting period',
         'Cumulative baseline model, normal year',
@@ -288,8 +272,9 @@
         'Cumulative observed, baseline period',
         'Cumulative baseline model minus observed, reporting period',
         'Cumulative observed, reporting period',
-        'Observed, project period'
->>>>>>> 77d4be87
+        'Observed, project period',
+        'Temperature, baseline period',
+        'Temperature, reporting period'
     ])
 
     for d in derivatives:
@@ -332,22 +317,6 @@
 
     source_series = set([d['series'] for d in derivatives])
     assert source_series == set([
-<<<<<<< HEAD
-        'Inclusion mask, reporting period', 
-        'Observed, reporting period', 
-        'Cumulative baseline model, normal year', 
-        'Cumulative reporting model, normal year', 
-        'Cumulative baseline model minus reporting model, normal year', 
-        'Inclusion mask, baseline period', 
-        'Observed, baseline period', 
-        'Cumulative baseline model, reporting period', 
-        'Cumulative observed, baseline period', 
-        'Cumulative baseline model minus observed, reporting period', 
-        'Cumulative observed, reporting period', 
-        'Observed, project period',
-        'Temperature, baseline period',
-        'Temperature, reporting period'
-=======
         'Inclusion mask, reporting period',
         'Observed, reporting period',
         'Cumulative baseline model, normal year',
@@ -359,8 +328,9 @@
         'Cumulative observed, baseline period',
         'Cumulative baseline model minus observed, reporting period',
         'Cumulative observed, reporting period',
-        'Observed, project period'
->>>>>>> 77d4be87
+        'Observed, project period',
+        'Temperature, baseline period',
+        'Temperature, reporting period'
     ])
 
     for d in derivatives:
@@ -402,22 +372,6 @@
 
     source_series = set([d['series'] for d in derivatives])
     assert source_series == set([
-<<<<<<< HEAD
-        'Inclusion mask, reporting period', 
-        'Observed, reporting period', 
-        'Cumulative baseline model, normal year', 
-        #'Cumulative reporting model, normal year', 
-        #'Cumulative baseline model minus reporting model, normal year', 
-        'Inclusion mask, baseline period', 
-        'Observed, baseline period', 
-        #'Cumulative baseline model, reporting period', 
-        'Cumulative observed, baseline period', 
-        #'Cumulative baseline model minus observed, reporting period', 
-        'Cumulative observed, reporting period', 
-        'Observed, project period',
-        'Temperature, baseline period',
-        'Temperature, reporting period'
-=======
         'Inclusion mask, reporting period',
         'Observed, reporting period',
         'Cumulative baseline model, normal year',
@@ -429,8 +383,9 @@
         'Cumulative observed, baseline period',
         #'Cumulative baseline model minus observed, reporting period',
         'Cumulative observed, reporting period',
-        'Observed, project period'
->>>>>>> 77d4be87
+        'Observed, project period',
+        'Temperature, baseline period',
+        'Temperature, reporting period'
     ])
 
     for d in derivatives:
@@ -474,22 +429,6 @@
 
     source_series = set([d['series'] for d in derivatives])
     assert source_series == set([
-<<<<<<< HEAD
-        'Inclusion mask, reporting period', 
-        'Observed, reporting period', 
-        #'Cumulative baseline model, normal year', 
-        'Cumulative reporting model, normal year', 
-        #'Cumulative baseline model minus reporting model, normal year', 
-        'Inclusion mask, baseline period', 
-        'Observed, baseline period', 
-        #'Cumulative baseline model, reporting period', 
-        'Cumulative observed, baseline period', 
-        #'Cumulative baseline model minus observed, reporting period', 
-        'Cumulative observed, reporting period', 
-        'Observed, project period',
-        'Temperature, baseline period',
-        'Temperature, reporting period'
-=======
         'Inclusion mask, reporting period',
         'Observed, reporting period',
         #'Cumulative baseline model, normal year',
@@ -501,8 +440,9 @@
         'Cumulative observed, baseline period',
         #'Cumulative baseline model minus observed, reporting period',
         'Cumulative observed, reporting period',
-        'Observed, project period'
->>>>>>> 77d4be87
+        'Observed, project period',
+        'Temperature, baseline period',
+        'Temperature, reporting period'
     ])
 
     for d in derivatives:
@@ -566,7 +506,6 @@
 
     source_series = set([d['series'] for d in derivatives])
     assert source_series == set([
-<<<<<<< HEAD
         #'Inclusion mask, reporting period', 
         'Observed, reporting period', 
         #'Cumulative baseline model, normal year', 
@@ -582,20 +521,6 @@
         #'Temperature, baseline period',
         #'Temperature, reporting period'
     ])
-=======
-        #'Inclusion mask, reporting period',
-        'Observed, reporting period',
-        #'Cumulative baseline model, normal year',
-        #'Cumulative reporting model, normal year',
-        #'Cumulative baseline model minus reporting model, normal year',
-        #'Inclusion mask, baseline period',
-        'Observed, baseline period',
-        #'Cumulative baseline model, reporting period',
-        'Cumulative observed, baseline period',
-        #'Cumulative baseline model minus observed, reporting period',
-        'Cumulative observed, reporting period',
-        'Observed, project period'
-    ])
 
     for d in derivatives:
         assert isinstance(d['orderable'], list)
@@ -603,5 +528,4 @@
         assert isinstance(d['variance'], list)
         assert len(d['orderable']) == len(d['value']) == len(d['variance'])
 
-    json.dumps(results)
->>>>>>> 77d4be87
+    json.dumps(results)